{
  "name": "microgateway-config",
<<<<<<< HEAD
  "version": "2.4.11-beta",
  "lockfileVersion": 1,
  "requires": true,
  "dependencies": {
    "ajv": {
      "version": "5.5.2",
      "resolved": "https://registry.npmjs.org/ajv/-/ajv-5.5.2.tgz",
      "integrity": "sha1-c7Xuyj+rZT49P5Qis0GtQiBdyWU=",
      "requires": {
        "co": "^4.6.0",
        "fast-deep-equal": "^1.0.0",
        "fast-json-stable-stringify": "^2.0.0",
        "json-schema-traverse": "^0.3.0"
      }
    },
    "argparse": {
      "version": "1.0.9",
      "resolved": "https://registry.npmjs.org/argparse/-/argparse-1.0.9.tgz",
      "integrity": "sha1-c9g7wmP4bpf4zE9rrhsOkKfSLIY=",
      "requires": {
        "sprintf-js": "~1.0.2"
      }
    },
    "asn1": {
      "version": "0.2.3",
      "resolved": "https://registry.npmjs.org/asn1/-/asn1-0.2.3.tgz",
      "integrity": "sha1-2sh4dxPJlmhJ/IGAd36+nB3fO4Y="
    },
    "assert-plus": {
      "version": "1.0.0",
      "resolved": "https://registry.npmjs.org/assert-plus/-/assert-plus-1.0.0.tgz",
      "integrity": "sha1-8S4PPF13sLHN2RRpQuTpbB5N1SU="
    },
    "assertion-error": {
      "version": "1.0.0",
      "resolved": "https://registry.npmjs.org/assertion-error/-/assertion-error-1.0.0.tgz",
      "integrity": "sha1-x/hUOP3UZrx8oWq5DIFRN5el0js=",
      "dev": true
    },
    "async": {
      "version": "1.5.2",
      "resolved": "https://registry.npmjs.org/async/-/async-1.5.2.tgz",
      "integrity": "sha1-7GphrlZIDAw8skHJVhjiCJL5Zyo="
    },
    "asynckit": {
      "version": "0.4.0",
      "resolved": "https://registry.npmjs.org/asynckit/-/asynckit-0.4.0.tgz",
      "integrity": "sha1-x57Zf380y48robyXkLzDZkdLS3k="
    },
    "aws-sign2": {
      "version": "0.7.0",
      "resolved": "https://registry.npmjs.org/aws-sign2/-/aws-sign2-0.7.0.tgz",
      "integrity": "sha1-tG6JCTSpWR8tL2+G1+ap8bP+dqg="
    },
    "aws4": {
      "version": "1.7.0",
      "resolved": "https://registry.npmjs.org/aws4/-/aws4-1.7.0.tgz",
      "integrity": "sha512-32NDda82rhwD9/JBCCkB+MRYDp0oSvlo2IL6rQWA10PQi7tDUM3eqMSltXmY+Oyl/7N3P3qNtAlv7X0d9bI28w=="
    },
    "balanced-match": {
      "version": "1.0.0",
      "resolved": "https://registry.npmjs.org/balanced-match/-/balanced-match-1.0.0.tgz",
      "integrity": "sha1-ibTRmasr7kneFk6gK4nORi1xt2c="
    },
    "bcrypt-pbkdf": {
      "version": "1.0.1",
      "resolved": "https://registry.npmjs.org/bcrypt-pbkdf/-/bcrypt-pbkdf-1.0.1.tgz",
      "integrity": "sha1-Y7xdy2EzG5K8Bf1SiVPDNGKgb40=",
      "optional": true,
      "requires": {
        "tweetnacl": "^0.14.3"
      }
    },
    "body-parser": {
      "version": "1.18.2",
      "resolved": "https://registry.npmjs.org/body-parser/-/body-parser-1.18.2.tgz",
      "integrity": "sha1-h2eKGdhLR9hZuDGZvVm84iKxBFQ=",
      "requires": {
        "bytes": "3.0.0",
        "content-type": "~1.0.4",
        "debug": "2.6.9",
        "depd": "~1.1.1",
        "http-errors": "~1.6.2",
        "iconv-lite": "0.4.19",
        "on-finished": "~2.3.0",
        "qs": "6.5.1",
        "raw-body": "2.3.2",
        "type-is": "~1.6.15"
      },
      "dependencies": {
        "debug": {
          "version": "2.6.9",
          "resolved": "https://registry.npmjs.org/debug/-/debug-2.6.9.tgz",
          "integrity": "sha512-bC7ElrdJaJnPbAP+1EotYvqZsb3ecl5wi6Bfi6BJTUcNowp6cvspg0jXznRTKDjm/E7AdgFBVeAPVMNcKGsHMA==",
          "requires": {
            "ms": "2.0.0"
          }
        }
      }
    },
    "brace-expansion": {
      "version": "1.1.8",
      "resolved": "https://registry.npmjs.org/brace-expansion/-/brace-expansion-1.1.8.tgz",
      "integrity": "sha1-wHshHHyVLsH479Uad+8NHTmQopI=",
      "requires": {
        "balanced-match": "^1.0.0",
        "concat-map": "0.0.1"
      }
    },
    "browser-stdout": {
      "version": "1.3.1",
      "resolved": "https://registry.npmjs.org/browser-stdout/-/browser-stdout-1.3.1.tgz",
      "integrity": "sha512-qhAVI1+Av2X7qelOfAIYwXONood6XlZE/fXaBSmW/T5SzLAmCgzi+eiWE7fUvbHaeNBQH13UftjpXxsfLkMpgw==",
      "dev": true
    },
    "bytes": {
      "version": "3.0.0",
      "resolved": "https://registry.npmjs.org/bytes/-/bytes-3.0.0.tgz",
      "integrity": "sha1-0ygVQE1olpn4Wk6k+odV3ROpYEg="
    },
    "caseless": {
      "version": "0.12.0",
      "resolved": "https://registry.npmjs.org/caseless/-/caseless-0.12.0.tgz",
      "integrity": "sha1-G2gcIf+EAzyCZUMJBolCDRhxUdw="
    },
    "chai": {
      "version": "2.3.0",
      "resolved": "https://registry.npmjs.org/chai/-/chai-2.3.0.tgz",
      "integrity": "sha1-ii9qNHSNqAEJD9cyh7Kqc5pOkJo=",
      "dev": true,
      "requires": {
        "assertion-error": "1.0.0",
        "deep-eql": "0.1.3"
      }
    },
    "co": {
      "version": "4.6.0",
      "resolved": "https://registry.npmjs.org/co/-/co-4.6.0.tgz",
      "integrity": "sha1-bqa989hTrlTMuOR7+gvz+QMfsYQ="
    },
    "combined-stream": {
      "version": "1.0.6",
      "resolved": "https://registry.npmjs.org/combined-stream/-/combined-stream-1.0.6.tgz",
      "integrity": "sha1-cj599ugBrFYTETp+RFqbactjKBg=",
      "requires": {
        "delayed-stream": "~1.0.0"
      }
    },
    "commander": {
      "version": "2.15.1",
      "resolved": "http://registry.npmjs.org/commander/-/commander-2.15.1.tgz",
      "integrity": "sha512-VlfT9F3V0v+jr4yxPc5gg9s62/fIVWsd2Bk2iD435um1NlGMYdVCq+MjcXnhYq2icNOizHr1kK+5TI6H0Hy0ag==",
      "dev": true
    },
    "concat-map": {
      "version": "0.0.1",
      "resolved": "https://registry.npmjs.org/concat-map/-/concat-map-0.0.1.tgz",
      "integrity": "sha1-2Klr13/Wjfd5OnMDajug1UBdR3s="
    },
    "config": {
      "version": "1.28.1",
      "resolved": "https://registry.npmjs.org/config/-/config-1.28.1.tgz",
      "integrity": "sha1-diXSoeTJDxMdinM0eYLZPDhzKC0=",
      "requires": {
        "json5": "0.4.0",
        "os-homedir": "1.0.2"
      }
    },
    "content-type": {
      "version": "1.0.4",
      "resolved": "https://registry.npmjs.org/content-type/-/content-type-1.0.4.tgz",
      "integrity": "sha512-hIP3EEPs8tB9AT1L+NUqtwOAps4mk2Zob89MWXMHjHWg9milF/j4osnnQLXBCBFBk/tvIG/tUc9mOUJiPBhPXA=="
    },
    "core-util-is": {
      "version": "1.0.2",
      "resolved": "https://registry.npmjs.org/core-util-is/-/core-util-is-1.0.2.tgz",
      "integrity": "sha1-tf1UIgqivFq1eqtxQMlAdUUDwac="
    },
    "dashdash": {
      "version": "1.14.1",
      "resolved": "https://registry.npmjs.org/dashdash/-/dashdash-1.14.1.tgz",
      "integrity": "sha1-hTz6D3y+L+1d4gMmuN1YEDX24vA=",
      "requires": {
        "assert-plus": "^1.0.0"
      }
    },
    "debug": {
      "version": "3.1.0",
      "resolved": "https://registry.npmjs.org/debug/-/debug-3.1.0.tgz",
      "integrity": "sha512-OX8XqP7/1a9cqkxYw2yXss15f26NKWBpDXQd0/uK/KPqdQhxbPa994hnzjcE2VqQpDslf55723cKPUOGSmMY3g==",
      "requires": {
        "ms": "2.0.0"
      }
    },
    "deep-eql": {
      "version": "0.1.3",
      "resolved": "https://registry.npmjs.org/deep-eql/-/deep-eql-0.1.3.tgz",
      "integrity": "sha1-71WKyrjeJSBs1xOQbXTlaTDrafI=",
      "dev": true,
      "requires": {
        "type-detect": "0.1.1"
      }
    },
    "delayed-stream": {
      "version": "1.0.0",
      "resolved": "https://registry.npmjs.org/delayed-stream/-/delayed-stream-1.0.0.tgz",
      "integrity": "sha1-3zrhmayt+31ECqrgsp4icrJOxhk="
    },
    "depd": {
      "version": "1.1.1",
      "resolved": "https://registry.npmjs.org/depd/-/depd-1.1.1.tgz",
      "integrity": "sha1-V4O04cRZ8G+lyif5kfPQbnoxA1k="
    },
    "diff": {
      "version": "3.5.0",
      "resolved": "https://registry.npmjs.org/diff/-/diff-3.5.0.tgz",
      "integrity": "sha512-A46qtFgd+g7pDZinpnwiRJtxbC1hpgf0uzP3iG89scHk0AUC7A1TGxf5OiiOUv/JMZR8GOt8hL900hV0bOy5xA==",
      "dev": true
    },
    "ecc-jsbn": {
      "version": "0.1.1",
      "resolved": "https://registry.npmjs.org/ecc-jsbn/-/ecc-jsbn-0.1.1.tgz",
      "integrity": "sha1-D8c6ntXw1Tw4GTOYUj735UN3dQU=",
      "optional": true,
      "requires": {
        "jsbn": "~0.1.0"
      }
    },
    "ee-first": {
      "version": "1.1.1",
      "resolved": "https://registry.npmjs.org/ee-first/-/ee-first-1.1.1.tgz",
      "integrity": "sha1-WQxhFWsK4vTwJVcyoViyZrxWsh0="
    },
    "escape-string-regexp": {
      "version": "1.0.5",
      "resolved": "https://registry.npmjs.org/escape-string-regexp/-/escape-string-regexp-1.0.5.tgz",
      "integrity": "sha1-G2HAViGQqN/2rjuyzwIAyhMLhtQ=",
      "dev": true
    },
    "esprima": {
      "version": "4.0.0",
      "resolved": "https://registry.npmjs.org/esprima/-/esprima-4.0.0.tgz",
      "integrity": "sha512-oftTcaMu/EGrEIu904mWteKIv8vMuOgGYo7EhVJJN00R/EED9DCua/xxHRdYnKtcECzVg7xOWhflvJMnqcFZjw=="
    },
    "extend": {
      "version": "3.0.1",
      "resolved": "https://registry.npmjs.org/extend/-/extend-3.0.1.tgz",
      "integrity": "sha1-p1Xqe8Gt/MWjHOfnYtuq3F5jZEQ="
    },
    "extsprintf": {
      "version": "1.3.0",
      "resolved": "https://registry.npmjs.org/extsprintf/-/extsprintf-1.3.0.tgz",
      "integrity": "sha1-lpGEQOMEGnpBT4xS48V06zw+HgU="
    },
    "fast-deep-equal": {
      "version": "1.1.0",
      "resolved": "https://registry.npmjs.org/fast-deep-equal/-/fast-deep-equal-1.1.0.tgz",
      "integrity": "sha1-wFNHeBfIa1HaqFPIHgWbcz0CNhQ="
    },
    "fast-json-stable-stringify": {
      "version": "2.0.0",
      "resolved": "https://registry.npmjs.org/fast-json-stable-stringify/-/fast-json-stable-stringify-2.0.0.tgz",
      "integrity": "sha1-1RQsDK7msRifh9OnYREGT4bIu/I="
    },
    "fill-keys": {
      "version": "1.0.2",
      "resolved": "https://registry.npmjs.org/fill-keys/-/fill-keys-1.0.2.tgz",
      "integrity": "sha1-mo+jb06K1jTjv2tPPIiCVRRS6yA=",
      "dev": true,
      "requires": {
        "is-object": "~1.0.1",
        "merge-descriptors": "~1.0.0"
      }
    },
    "forever-agent": {
      "version": "0.6.1",
      "resolved": "https://registry.npmjs.org/forever-agent/-/forever-agent-0.6.1.tgz",
      "integrity": "sha1-+8cfDEGt6zf5bFd60e1C2P2sypE="
    },
    "form-data": {
      "version": "2.3.2",
      "resolved": "https://registry.npmjs.org/form-data/-/form-data-2.3.2.tgz",
      "integrity": "sha1-SXBJi+YEwgwAXU9cI67NIda0kJk=",
      "requires": {
        "asynckit": "^0.4.0",
        "combined-stream": "1.0.6",
        "mime-types": "^2.1.12"
      }
    },
    "fs-extra": {
      "version": "0.26.7",
      "resolved": "https://registry.npmjs.org/fs-extra/-/fs-extra-0.26.7.tgz",
      "integrity": "sha1-muH92UiXeY7at20JGM9C0MMYT6k=",
      "requires": {
        "graceful-fs": "^4.1.2",
        "jsonfile": "^2.1.0",
        "klaw": "^1.0.0",
        "path-is-absolute": "^1.0.0",
        "rimraf": "^2.2.8"
      }
    },
    "fs.realpath": {
      "version": "1.0.0",
      "resolved": "https://registry.npmjs.org/fs.realpath/-/fs.realpath-1.0.0.tgz",
      "integrity": "sha1-FQStJSMVjKpA20onh8sBQRmU6k8="
    },
    "getpass": {
      "version": "0.1.7",
      "resolved": "https://registry.npmjs.org/getpass/-/getpass-0.1.7.tgz",
      "integrity": "sha1-Xv+OPmhNVprkyysSgmBOi6YhSfo=",
      "requires": {
        "assert-plus": "^1.0.0"
      }
    },
    "glob": {
      "version": "7.1.2",
      "resolved": "https://registry.npmjs.org/glob/-/glob-7.1.2.tgz",
      "integrity": "sha512-MJTUg1kjuLeQCJ+ccE4Vpa6kKVXkPYJ2mOCQyUuKLcLQsdrMCpBPUi8qVE6+YuaJkozeA9NusTAw3hLr8Xe5EQ==",
      "requires": {
        "fs.realpath": "^1.0.0",
        "inflight": "^1.0.4",
        "inherits": "2",
        "minimatch": "^3.0.4",
        "once": "^1.3.0",
        "path-is-absolute": "^1.0.0"
      }
    },
    "graceful-fs": {
      "version": "4.1.11",
      "resolved": "https://registry.npmjs.org/graceful-fs/-/graceful-fs-4.1.11.tgz",
      "integrity": "sha1-Dovf5NHduIVNZOBOp8AOKgJuVlg="
    },
    "growl": {
      "version": "1.10.5",
      "resolved": "https://registry.npmjs.org/growl/-/growl-1.10.5.tgz",
      "integrity": "sha512-qBr4OuELkhPenW6goKVXiv47US3clb3/IbuWF9KNKEijAy9oeHxU9IgzjvJhHkUzhaj7rOUD7+YGWqUjLp5oSA==",
      "dev": true
    },
    "har-schema": {
      "version": "2.0.0",
      "resolved": "https://registry.npmjs.org/har-schema/-/har-schema-2.0.0.tgz",
      "integrity": "sha1-qUwiJOvKwEeCoNkDVSHyRzW37JI="
    },
    "har-validator": {
      "version": "5.0.3",
      "resolved": "https://registry.npmjs.org/har-validator/-/har-validator-5.0.3.tgz",
      "integrity": "sha1-ukAsJmGU8VlW7xXg/PJCmT9qff0=",
      "requires": {
        "ajv": "^5.1.0",
        "har-schema": "^2.0.0"
      }
    },
    "has-flag": {
      "version": "3.0.0",
      "resolved": "https://registry.npmjs.org/has-flag/-/has-flag-3.0.0.tgz",
      "integrity": "sha1-tdRU3CGZriJWmfNGfloH87lVuv0=",
      "dev": true
    },
    "he": {
      "version": "1.1.1",
      "resolved": "https://registry.npmjs.org/he/-/he-1.1.1.tgz",
      "integrity": "sha1-k0EP0hsAlzUVH4howvJx80J+I/0=",
      "dev": true
    },
    "http-errors": {
      "version": "1.6.2",
      "resolved": "https://registry.npmjs.org/http-errors/-/http-errors-1.6.2.tgz",
      "integrity": "sha1-CgAsyFcHGSp+eUbO7cERVfYOxzY=",
      "requires": {
        "depd": "1.1.1",
        "inherits": "2.0.3",
        "setprototypeof": "1.0.3",
        "statuses": ">= 1.3.1 < 2"
      }
    },
    "http-signature": {
      "version": "1.2.0",
      "resolved": "https://registry.npmjs.org/http-signature/-/http-signature-1.2.0.tgz",
      "integrity": "sha1-muzZJRFHcvPZW2WmCruPfBj7rOE=",
      "requires": {
        "assert-plus": "^1.0.0",
        "jsprim": "^1.2.2",
        "sshpk": "^1.7.0"
      }
    },
    "iconv-lite": {
      "version": "0.4.19",
      "resolved": "https://registry.npmjs.org/iconv-lite/-/iconv-lite-0.4.19.tgz",
      "integrity": "sha512-oTZqweIP51xaGPI4uPa56/Pri/480R+mo7SeU+YETByQNhDG55ycFyNLIgta9vXhILrxXDmF7ZGhqZIcuN0gJQ=="
    },
    "inflight": {
      "version": "1.0.6",
      "resolved": "https://registry.npmjs.org/inflight/-/inflight-1.0.6.tgz",
      "integrity": "sha1-Sb1jMdfQLQwJvJEKEHW6gWW1bfk=",
      "requires": {
        "once": "^1.3.0",
        "wrappy": "1"
      }
    },
    "inherits": {
      "version": "2.0.3",
      "resolved": "https://registry.npmjs.org/inherits/-/inherits-2.0.3.tgz",
      "integrity": "sha1-Yzwsg+PaQqUC9SRmAiSA9CCCYd4="
    },
    "is-object": {
      "version": "1.0.1",
      "resolved": "https://registry.npmjs.org/is-object/-/is-object-1.0.1.tgz",
      "integrity": "sha1-iVJojF7C/9awPsyF52ngKQMINHA=",
      "dev": true
    },
    "is-typedarray": {
      "version": "1.0.0",
      "resolved": "https://registry.npmjs.org/is-typedarray/-/is-typedarray-1.0.0.tgz",
      "integrity": "sha1-5HnICFjfDBsR3dppQPlgEfzaSpo="
    },
    "isstream": {
      "version": "0.1.2",
      "resolved": "https://registry.npmjs.org/isstream/-/isstream-0.1.2.tgz",
      "integrity": "sha1-R+Y/evVa+m+S4VAOaQ64uFKcCZo="
    },
    "js-yaml": {
      "version": "3.10.0",
      "resolved": "https://registry.npmjs.org/js-yaml/-/js-yaml-3.10.0.tgz",
      "integrity": "sha512-O2v52ffjLa9VeM43J4XocZE//WT9N0IiwDa3KSHH7Tu8CtH+1qM8SIZvnsTh6v+4yFy5KUY3BHUVwjpfAWsjIA==",
      "requires": {
        "argparse": "^1.0.7",
        "esprima": "^4.0.0"
      }
    },
    "jsbn": {
      "version": "0.1.1",
      "resolved": "https://registry.npmjs.org/jsbn/-/jsbn-0.1.1.tgz",
      "integrity": "sha1-peZUwuWi3rXyAdls77yoDA7y9RM=",
      "optional": true
    },
    "json-schema": {
      "version": "0.2.3",
      "resolved": "https://registry.npmjs.org/json-schema/-/json-schema-0.2.3.tgz",
      "integrity": "sha1-tIDIkuWaLwWVTOcnvT8qTogvnhM="
    },
    "json-schema-traverse": {
      "version": "0.3.1",
      "resolved": "https://registry.npmjs.org/json-schema-traverse/-/json-schema-traverse-0.3.1.tgz",
      "integrity": "sha1-NJptRMU6Ud6JtAgFxdXlm0F9M0A="
    },
    "json-stringify-safe": {
      "version": "5.0.1",
      "resolved": "https://registry.npmjs.org/json-stringify-safe/-/json-stringify-safe-5.0.1.tgz",
      "integrity": "sha1-Epai1Y/UXxmg9s4B1lcB4sc1tus="
    },
    "json5": {
      "version": "0.4.0",
      "resolved": "https://registry.npmjs.org/json5/-/json5-0.4.0.tgz",
      "integrity": "sha1-BUNS5MTIDIbAkjh31EneF2pzLI0="
    },
    "jsonfile": {
      "version": "2.4.0",
      "resolved": "https://registry.npmjs.org/jsonfile/-/jsonfile-2.4.0.tgz",
      "integrity": "sha1-NzaitCi4e72gzIO1P6PWM6NcKug=",
      "requires": {
        "graceful-fs": "^4.1.6"
      }
    },
    "jsprim": {
      "version": "1.4.1",
      "resolved": "https://registry.npmjs.org/jsprim/-/jsprim-1.4.1.tgz",
      "integrity": "sha1-MT5mvB5cwG5Di8G3SZwuXFastqI=",
      "requires": {
        "assert-plus": "1.0.0",
        "extsprintf": "1.3.0",
        "json-schema": "0.2.3",
        "verror": "1.10.0"
      }
    },
    "klaw": {
      "version": "1.3.1",
      "resolved": "https://registry.npmjs.org/klaw/-/klaw-1.3.1.tgz",
      "integrity": "sha1-QIhDO0azsbolnXh4XY6W9zugJDk=",
      "requires": {
        "graceful-fs": "^4.1.9"
      }
    },
    "lodash": {
      "version": "4.17.10",
      "resolved": "https://registry.npmjs.org/lodash/-/lodash-4.17.10.tgz",
      "integrity": "sha512-UejweD1pDoXu+AD825lWwp4ZGtSwgnpZxb3JDViD7StjQz+Nb/6l093lx4OQ0foGWNRoc19mWy7BzL+UAK2iVg=="
    },
    "media-typer": {
      "version": "0.3.0",
      "resolved": "https://registry.npmjs.org/media-typer/-/media-typer-0.3.0.tgz",
      "integrity": "sha1-hxDXrwqmJvj/+hzgAWhUUmMlV0g="
    },
    "merge-descriptors": {
      "version": "1.0.1",
      "resolved": "https://registry.npmjs.org/merge-descriptors/-/merge-descriptors-1.0.1.tgz",
      "integrity": "sha1-sAqqVW3YtEVoFQ7J0blT8/kMu2E=",
      "dev": true
    },
    "mime-db": {
      "version": "1.30.0",
      "resolved": "https://registry.npmjs.org/mime-db/-/mime-db-1.30.0.tgz",
      "integrity": "sha1-dMZD2i3Z1qRTmZY0ZbJtXKfXHwE="
    },
    "mime-types": {
      "version": "2.1.17",
      "resolved": "https://registry.npmjs.org/mime-types/-/mime-types-2.1.17.tgz",
      "integrity": "sha1-Cdejk/A+mVp5+K+Fe3Cp4KsWVXo=",
      "requires": {
        "mime-db": "~1.30.0"
      }
    },
    "minimatch": {
      "version": "3.0.4",
      "resolved": "https://registry.npmjs.org/minimatch/-/minimatch-3.0.4.tgz",
      "integrity": "sha512-yJHVQEhyqPLUTgt9B83PXu6W3rx4MvvHvSUvToogpwoGDOUQ+yDrR0HRot+yOCdCO7u4hX3pWft6kWBBcqh0UA==",
      "requires": {
        "brace-expansion": "^1.1.7"
      }
    },
    "minimist": {
      "version": "0.0.8",
      "resolved": "http://registry.npmjs.org/minimist/-/minimist-0.0.8.tgz",
      "integrity": "sha1-hX/Kv8M5fSYluCKCYuhqp6ARsF0=",
      "dev": true
    },
    "mkdirp": {
      "version": "0.5.1",
      "resolved": "http://registry.npmjs.org/mkdirp/-/mkdirp-0.5.1.tgz",
      "integrity": "sha1-MAV0OOrGz3+MR2fzhkjWaX11yQM=",
      "dev": true,
      "requires": {
        "minimist": "0.0.8"
      }
    },
    "mocha": {
      "version": "5.2.0",
      "resolved": "https://registry.npmjs.org/mocha/-/mocha-5.2.0.tgz",
      "integrity": "sha512-2IUgKDhc3J7Uug+FxMXuqIyYzH7gJjXECKe/w43IGgQHTSj3InJi+yAA7T24L9bQMRKiUEHxEX37G5JpVUGLcQ==",
      "dev": true,
      "requires": {
        "browser-stdout": "1.3.1",
        "commander": "2.15.1",
        "debug": "3.1.0",
        "diff": "3.5.0",
        "escape-string-regexp": "1.0.5",
        "glob": "7.1.2",
        "growl": "1.10.5",
        "he": "1.1.1",
        "minimatch": "3.0.4",
        "mkdirp": "0.5.1",
        "supports-color": "5.4.0"
      }
    },
    "module-not-found-error": {
      "version": "1.0.1",
      "resolved": "https://registry.npmjs.org/module-not-found-error/-/module-not-found-error-1.0.1.tgz",
      "integrity": "sha1-z4tP9PKWQGdNbN0CsOO8UjwrvcA=",
      "dev": true
    },
    "ms": {
      "version": "2.0.0",
      "resolved": "https://registry.npmjs.org/ms/-/ms-2.0.0.tgz",
      "integrity": "sha1-VgiurfwAvmwpAd9fmGF4jeDVl8g="
    },
    "oauth-sign": {
      "version": "0.8.2",
      "resolved": "https://registry.npmjs.org/oauth-sign/-/oauth-sign-0.8.2.tgz",
      "integrity": "sha1-Rqarfwrq2N6unsBWV4C31O/rnUM="
    },
    "on-finished": {
      "version": "2.3.0",
      "resolved": "https://registry.npmjs.org/on-finished/-/on-finished-2.3.0.tgz",
      "integrity": "sha1-IPEzZIGwg811M3mSoWlxqi2QaUc=",
      "requires": {
        "ee-first": "1.1.1"
      }
    },
    "once": {
      "version": "1.4.0",
      "resolved": "https://registry.npmjs.org/once/-/once-1.4.0.tgz",
      "integrity": "sha1-WDsap3WWHUsROsF9nFC6753Xa9E=",
      "requires": {
        "wrappy": "1"
      }
    },
    "os-homedir": {
      "version": "1.0.2",
      "resolved": "https://registry.npmjs.org/os-homedir/-/os-homedir-1.0.2.tgz",
      "integrity": "sha1-/7xJiDNuDoM94MFox+8VISGqf7M="
    },
    "path-is-absolute": {
      "version": "1.0.1",
      "resolved": "https://registry.npmjs.org/path-is-absolute/-/path-is-absolute-1.0.1.tgz",
      "integrity": "sha1-F0uSaHNVNP+8es5r9TpanhtcX18="
    },
    "path-parse": {
      "version": "1.0.5",
      "resolved": "https://registry.npmjs.org/path-parse/-/path-parse-1.0.5.tgz",
      "integrity": "sha1-PBrfhx6pzWyUMbbqK9dKD/BVxME="
    },
    "performance-now": {
      "version": "2.1.0",
      "resolved": "https://registry.npmjs.org/performance-now/-/performance-now-2.1.0.tgz",
      "integrity": "sha1-Ywn04OX6kT7BxpMHrjZLSzd8nns="
    },
    "proxyquire": {
      "version": "1.8.0",
      "resolved": "https://registry.npmjs.org/proxyquire/-/proxyquire-1.8.0.tgz",
      "integrity": "sha1-AtUUpb7ZhvBMuyCTrxZ0FTX3ntw=",
      "dev": true,
      "requires": {
        "fill-keys": "^1.0.2",
        "module-not-found-error": "^1.0.0",
        "resolve": "~1.1.7"
      },
      "dependencies": {
        "resolve": {
          "version": "1.1.7",
          "resolved": "https://registry.npmjs.org/resolve/-/resolve-1.1.7.tgz",
          "integrity": "sha1-IDEU2CrSxe2ejgQRs5ModeiJ6Xs=",
          "dev": true
        }
      }
    },
    "punycode": {
      "version": "1.4.1",
      "resolved": "https://registry.npmjs.org/punycode/-/punycode-1.4.1.tgz",
      "integrity": "sha1-wNWmOycYgArY4esPpSachN1BhF4="
    },
    "qs": {
      "version": "6.5.1",
      "resolved": "https://registry.npmjs.org/qs/-/qs-6.5.1.tgz",
      "integrity": "sha512-eRzhrN1WSINYCDCbrz796z37LOe3m5tmW7RQf6oBntukAG1nmovJvhnwHHRMAfeoItc1m2Hk02WER2aQ/iqs+A=="
    },
    "raw-body": {
      "version": "2.3.2",
      "resolved": "https://registry.npmjs.org/raw-body/-/raw-body-2.3.2.tgz",
      "integrity": "sha1-vNYMd9Prk83gBQKVw/N5OJvIj4k=",
      "requires": {
        "bytes": "3.0.0",
        "http-errors": "1.6.2",
        "iconv-lite": "0.4.19",
        "unpipe": "1.0.0"
      }
    },
    "request": {
      "version": "2.87.0",
      "resolved": "https://registry.npmjs.org/request/-/request-2.87.0.tgz",
      "integrity": "sha512-fcogkm7Az5bsS6Sl0sibkbhcKsnyon/jV1kF3ajGmF0c8HrttdKTPRT9hieOaQHA5HEq6r8OyWOo/o781C1tNw==",
      "requires": {
        "aws-sign2": "~0.7.0",
        "aws4": "^1.6.0",
        "caseless": "~0.12.0",
        "combined-stream": "~1.0.5",
        "extend": "~3.0.1",
        "forever-agent": "~0.6.1",
        "form-data": "~2.3.1",
        "har-validator": "~5.0.3",
        "http-signature": "~1.2.0",
        "is-typedarray": "~1.0.0",
        "isstream": "~0.1.2",
        "json-stringify-safe": "~5.0.1",
        "mime-types": "~2.1.17",
        "oauth-sign": "~0.8.2",
        "performance-now": "^2.1.0",
        "qs": "~6.5.1",
        "safe-buffer": "^5.1.1",
        "tough-cookie": "~2.3.3",
        "tunnel-agent": "^0.6.0",
        "uuid": "^3.1.0"
      }
    },
    "resolve": {
      "version": "1.8.1",
      "resolved": "https://registry.npmjs.org/resolve/-/resolve-1.8.1.tgz",
      "integrity": "sha512-AicPrAC7Qu1JxPCZ9ZgCZlY35QgFnNqc+0LtbRNxnVw4TXvjQ72wnuL9JQcEBgXkI9JM8MsT9kaQoHcpCRJOYA==",
      "requires": {
        "path-parse": "^1.0.5"
      }
    },
    "rimraf": {
      "version": "2.6.2",
      "resolved": "https://registry.npmjs.org/rimraf/-/rimraf-2.6.2.tgz",
      "integrity": "sha512-lreewLK/BlghmxtfH36YYVg1i8IAce4TI7oao75I1g245+6BctqTVQiBP3YUJ9C6DQOXJmkYR9X9fCLtCOJc5w==",
      "requires": {
        "glob": "^7.0.5"
      }
    },
    "safe-buffer": {
      "version": "5.1.2",
      "resolved": "https://registry.npmjs.org/safe-buffer/-/safe-buffer-5.1.2.tgz",
      "integrity": "sha512-Gd2UZBJDkXlY7GbJxfsE8/nvKkUEU1G38c1siN6QP6a9PT9MmHB8GnpscSmMJSoF8LOIrt8ud/wPtojys4G6+g=="
    },
    "setprototypeof": {
      "version": "1.0.3",
      "resolved": "https://registry.npmjs.org/setprototypeof/-/setprototypeof-1.0.3.tgz",
      "integrity": "sha1-ZlZ+NwQ+608E2RvWWMDL77VbjgQ="
    },
    "sprintf-js": {
      "version": "1.0.3",
      "resolved": "https://registry.npmjs.org/sprintf-js/-/sprintf-js-1.0.3.tgz",
      "integrity": "sha1-BOaSb2YolTVPPdAVIDYzuFcpfiw="
    },
    "sshpk": {
      "version": "1.14.1",
      "resolved": "https://registry.npmjs.org/sshpk/-/sshpk-1.14.1.tgz",
      "integrity": "sha1-Ew9Zde3a2WPx1W+SuaxsUfqfg+s=",
      "requires": {
        "asn1": "~0.2.3",
        "assert-plus": "^1.0.0",
        "bcrypt-pbkdf": "^1.0.0",
        "dashdash": "^1.12.0",
        "ecc-jsbn": "~0.1.1",
        "getpass": "^0.1.1",
        "jsbn": "~0.1.0",
        "tweetnacl": "~0.14.0"
      }
    },
    "statuses": {
      "version": "1.4.0",
      "resolved": "https://registry.npmjs.org/statuses/-/statuses-1.4.0.tgz",
      "integrity": "sha512-zhSCtt8v2NDrRlPQpCNtw/heZLtfUDqxBM1udqikb/Hbk52LK4nQSwr10u77iopCW5LsyHpuXS0GnEc48mLeew=="
    },
    "supports-color": {
      "version": "5.4.0",
      "resolved": "https://registry.npmjs.org/supports-color/-/supports-color-5.4.0.tgz",
      "integrity": "sha512-zjaXglF5nnWpsq470jSv6P9DwPvgLkuapYmfDm3JWOm0vkNTVF2tI4UrN2r6jH1qM/uc/WtxYY1hYoA2dOKj5w==",
      "dev": true,
      "requires": {
        "has-flag": "^3.0.0"
      }
    },
    "tough-cookie": {
      "version": "2.3.4",
      "resolved": "https://registry.npmjs.org/tough-cookie/-/tough-cookie-2.3.4.tgz",
      "integrity": "sha512-TZ6TTfI5NtZnuyy/Kecv+CnoROnyXn2DN97LontgQpCwsX2XyLYCC0ENhYkehSOwAp8rTQKc/NUIF7BkQ5rKLA==",
      "requires": {
        "punycode": "^1.4.1"
      }
    },
    "tunnel-agent": {
      "version": "0.6.0",
      "resolved": "https://registry.npmjs.org/tunnel-agent/-/tunnel-agent-0.6.0.tgz",
      "integrity": "sha1-J6XeoGs2sEoKmWZ3SykIaPD8QP0=",
      "requires": {
        "safe-buffer": "^5.0.1"
      }
    },
    "tweetnacl": {
      "version": "0.14.5",
      "resolved": "https://registry.npmjs.org/tweetnacl/-/tweetnacl-0.14.5.tgz",
      "integrity": "sha1-WuaBd/GS1EViadEIr6k/+HQ/T2Q=",
      "optional": true
    },
    "type-detect": {
      "version": "0.1.1",
      "resolved": "https://registry.npmjs.org/type-detect/-/type-detect-0.1.1.tgz",
      "integrity": "sha1-C6XsKohWQORw6k6FBZcZANrFiCI=",
      "dev": true
    },
    "type-is": {
      "version": "1.6.15",
      "resolved": "https://registry.npmjs.org/type-is/-/type-is-1.6.15.tgz",
      "integrity": "sha1-yrEPtJCeRByChC6v4a1kbIGARBA=",
      "requires": {
        "media-typer": "0.3.0",
        "mime-types": "~2.1.15"
      }
    },
    "unpipe": {
      "version": "1.0.0",
      "resolved": "https://registry.npmjs.org/unpipe/-/unpipe-1.0.0.tgz",
      "integrity": "sha1-sr9O6FFKrmFltIF4KdIbLvSZBOw="
    },
    "uuid": {
      "version": "3.2.1",
      "resolved": "https://registry.npmjs.org/uuid/-/uuid-3.2.1.tgz",
      "integrity": "sha512-jZnMwlb9Iku/O3smGWvZhauCf6cvvpKi4BKRiliS3cxnI+Gz9j5MEpTz2UFuXiKPJocb7gnsLHwiS05ige5BEA=="
    },
    "verror": {
      "version": "1.10.0",
      "resolved": "https://registry.npmjs.org/verror/-/verror-1.10.0.tgz",
      "integrity": "sha1-OhBcoXBTr1XW4nDB+CiGguGNpAA=",
      "requires": {
        "assert-plus": "^1.0.0",
        "core-util-is": "1.0.2",
        "extsprintf": "^1.2.0"
      }
    },
    "wrappy": {
      "version": "1.0.2",
      "resolved": "https://registry.npmjs.org/wrappy/-/wrappy-1.0.2.tgz",
      "integrity": "sha1-tSQ9jz7BqjXxNkYFvA0QNuMKtp8="
    }
  }
=======
  "version": "2.4.11",
  "lockfileVersion": 1
>>>>>>> da8dc20d
}<|MERGE_RESOLUTION|>--- conflicted
+++ resolved
@@ -1,8 +1,5 @@
 {
   "name": "microgateway-config",
-<<<<<<< HEAD
-  "version": "2.4.11-beta",
-  "lockfileVersion": 1,
   "requires": true,
   "dependencies": {
     "ajv": {
@@ -796,8 +793,6 @@
       "integrity": "sha1-tSQ9jz7BqjXxNkYFvA0QNuMKtp8="
     }
   }
-=======
   "version": "2.4.11",
   "lockfileVersion": 1
->>>>>>> da8dc20d
 }